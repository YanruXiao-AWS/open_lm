--- conflicted
+++ resolved
@@ -84,8 +84,14 @@
         total += len(x["json.gz"])
     assert total == NUM_TOKENS
     assert exit_value == 0
+    
+    with open("test_output/manifest.jsonl", "rb") as f:
+        out = f.read()
+    out = [json.loads(o) for o in out.decode("utf-8").split("\n")[:-1]]
 
-<<<<<<< HEAD
+    assert out[0]["shard"] == "00000001"
+    assert out[0]["num_sequences"] == NUM_TOKENS // (content_len + 1)
+
 
 def test_tokenize_shuffle_local_read_local_write():
     content_len = 2048
@@ -107,11 +113,3 @@
             total += len(x["json.gz"])
     assert total == NUM_TOKENS
     assert exit_value == 0
-=======
-    with open("test_output/manifest.jsonl", "rb") as f:
-        out = f.read()
-    out = [json.loads(o) for o in out.decode("utf-8").split("\n")[:-1]]
-
-    assert out[0]["shard"] == "00000001"
-    assert out[0]["num_sequences"] == NUM_TOKENS // (content_len + 1)
->>>>>>> c3e6eead
