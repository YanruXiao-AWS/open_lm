--- conflicted
+++ resolved
@@ -64,12 +64,6 @@
 
     add_model_args(parser)
     args = parser.parse_args()
-<<<<<<< HEAD
-    print("Loading checkpoint from disk...")
-    checkpoint = torch.load(args.checkpoint)
-=======
-
->>>>>>> 813d5018
     print("Loading model into the right classes...")
     open_lm = OpenLMforCausalLM(OpenLMConfig(create_params(args)))
 
