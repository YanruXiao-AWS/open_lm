--- conflicted
+++ resolved
@@ -461,12 +461,8 @@
     averagers = None
     random_seed(args.seed, args.rank)
 
-<<<<<<< HEAD
-    all_gpus = dist.new_group(backend="nccl")
-=======
     if args.grad_checkpointing:
         model.set_grad_checkpointing()
->>>>>>> 6bb1247d
 
     if args.distributed:
         if args.fsdp:
