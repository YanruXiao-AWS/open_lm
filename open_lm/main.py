import atexit
import glob
import logging
import os
import re
import subprocess
import sys
import random
from datetime import datetime
import functools
import numpy as np
from pathlib import Path
import json
<<<<<<< HEAD
import math
=======

import fsspec
>>>>>>> efcd9c51
import torch
from torch import optim
from torch.cuda.amp import GradScaler

import torch.distributed as dist

from torch.distributed.fsdp import (
    FullyShardedDataParallel as FSDP,
    MixedPrecision,
    BackwardPrefetch,
    ShardingStrategy,
    FullStateDictConfig,
    StateDictType,
    CPUOffload,
)
from torch.distributed.fsdp.wrap import transformer_auto_wrap_policy

from .data import proc_token
from .model import Block
from .losses import CrossEntropyLossWithZLoss

try:
    import wandb
except ImportError:
    wandb = None

try:
    import torch.utils.tensorboard as tensorboard
except ImportError:
    tensorboard = None

from open_lm.model import create_model
from open_lm.utils.transformers.hf_wrapper import create_wrapped_hf_model
from .data import get_data, get_wds_dataset
from .distributed import is_master, init_distributed_device, broadcast_object
from .logger import setup_logging
from .params import parse_args
from .scheduler import cosine_lr
from .train import train_one_epoch, evaluate
from .file_utils import (
    pt_load,
    check_exists,
    start_sync_process,
    remote_sync,
    get_string_for_epoch,
<<<<<<< HEAD
    log_num_checkpoints,
=======
    terminate_sync_process,
>>>>>>> efcd9c51
)


LATEST_CHECKPOINT_NAME = "epoch_latest.pt"


def random_seed(seed=42, rank=0):
    torch.manual_seed(seed + rank)
    np.random.seed(seed + rank)
    random.seed(seed + rank)


def natural_key(string_):
    """See http://www.codinghorror.com/blog/archives/001018.html"""
    return [int(s) if s.isdigit() else s for s in re.split(r"(\d+)", string_.lower())]


def get_latest_checkpoint(path: str):
    is_s3 = path.startswith("s3")
    fs, root_path = fsspec.core.url_to_fs(path)
    checkpoints = fs.glob(os.path.join(root_path, "**/epoch_*.pt"))
    if checkpoints:
        checkpoints = sorted(checkpoints, key=natural_key)
        return f"s3://{checkpoints[-1]}" if is_s3 else checkpoints[-1]

    return None


def get_state_dict(name):
    checkpoint = pt_load(name, map_location="cpu")
    if "epoch" in checkpoint:
        sd = checkpoint["state_dict"]
        if next(iter(sd.items()))[0].startswith("module"):
            sd = {k[len("module.") :]: v for k, v in sd.items()}
    else:
        sd = checkpoint
    return sd


def load_model(args, model):
    checkpoint = pt_load(args.resume, map_location="cpu")
    if "epoch" in checkpoint:
        # resuming a train checkpoint w/ epoch and optimizer state
        start_epoch = checkpoint["epoch"]
        sd = checkpoint["state_dict"]
        global_step = checkpoint["step"]
        if next(iter(sd.items()))[0].startswith("module"):
            sd = {k[len("module.") :]: v for k, v in sd.items()}
        model.load_state_dict(sd)
        logging.info(f"=> resuming checkpoint '{args.resume}' (epoch {start_epoch})")
    else:
        # loading a bare (model only) checkpoint for fine-tune or evaluation
        start_epoch, global_step = 0, 0
        model.load_state_dict(checkpoint)
        logging.info(f"=> loaded checkpoint '{args.resume}' (epoch {start_epoch})")
    return start_epoch, global_step


def load_optimizer(args, model, optimizer, scaler):
    potential_checkpoint = args.resume.replace("epoch_", "optimizer_")
    if check_exists(potential_checkpoint):
        checkpoint = pt_load(potential_checkpoint, map_location="cpu")
    else:
        checkpoint = pt_load(args.resume, map_location="cpu")
    if "optimizer" in checkpoint:
        if optimizer is not None:
            osd = checkpoint["optimizer"]
            if args.fsdp:
                osd = FSDP.optim_state_dict_to_load(model=model, optim=optimizer, optim_state_dict=osd)
            optimizer.load_state_dict(osd)
            logging.info(f"=> resuming optimizer")
        if scaler is not None and "scaler" in checkpoint:
            scaler.load_state_dict(checkpoint["scaler"])
    else:
        logging.info(f"=> WARNING: not resuming optimizer.")


def load_data_chunks(args):
    checkpoint = pt_load(args.resume, map_location="cpu")
    if "next_shard_per_source" in checkpoint and "samples_seen" in checkpoint:
        return checkpoint["next_shard_per_source"], checkpoint["samples_seen"]
    else:
        logging.info(
            "=> WARNING: tried to resume a checkpoint without data loading info. Re-starting data loading from the "
            "first shard."
        )
        return [0 for _ in range(len(args.dataset_manifest))], 0


def save_checkpoint(
    args,
    model,
    optimizer,
    scaler,
    completed_epoch,
    evaluation_loss,
    step,
<<<<<<< HEAD
    next_shard_per_source=None,
=======
    is_final_checkpoint,
    next_chunk=None,
>>>>>>> efcd9c51
    samples_seen=None,
):
    cpu_state, optim_state = None, None
    if args.logs and args.logs.lower() != "none" and args.fsdp:
        save_policy = FullStateDictConfig(offload_to_cpu=True, rank0_only=True)
        with FSDP.state_dict_type(model, StateDictType.FULL_STATE_DICT, save_policy):
            cpu_state = model.state_dict()
            optim_state = FSDP.optim_state_dict(model, optimizer)

    if args.save_logs:
        checkpoint_dict_model = {
            "epoch": completed_epoch,
            "name": args.name,
            "state_dict": cpu_state if args.fsdp else model.state_dict(),
            "evaluation_loss": evaluation_loss,
        }
        if next_shard_per_source is not None:
            checkpoint_dict_model["next_shard_per_source"] = next_shard_per_source

        if samples_seen is not None:
            checkpoint_dict_model["samples_seen"] = samples_seen

        if step is not None:
            checkpoint_dict_model["step"] = step

        checkpoint_dict_opt = {
            "epoch": completed_epoch,
            "name": args.name,
            "optimizer": optim_state if args.fsdp else optimizer.state_dict(),
            "evaluation_loss": evaluation_loss,
        }
        if scaler is not None:
            checkpoint_dict_opt["scaler"] = scaler.state_dict()

        checkpoint_dict_stats = {
            "epoch": completed_epoch,
            "name": args.name,
            "is_final_checkpoint": is_final_checkpoint,
            "evaluation_loss": evaluation_loss,
        }

        if (
            completed_epoch == args.epochs
            or is_final_checkpoint
            or (args.save_frequency > 0 and (completed_epoch % args.save_frequency) == 0)
        ):
            torch.save(
                checkpoint_dict_model,
                os.path.join(args.checkpoint_path, f"epoch_{completed_epoch}.pt"),
            )
            torch.save(
                checkpoint_dict_opt,
                os.path.join(args.checkpoint_path, f"optimizer_{completed_epoch}.pt"),
            )
            torch.save(
                checkpoint_dict_stats,
                os.path.join(args.checkpoint_path, f"stats_{completed_epoch}.pt"),
            )

        if args.delete_previous_checkpoint:
            previous_checkpoint = os.path.join(args.checkpoint_path, f"epoch_{completed_epoch - 1}.pt")
            if os.path.exists(previous_checkpoint):
                os.remove(previous_checkpoint)
            previous_checkpoint = os.path.join(args.checkpoint_path, f"optimizer_{completed_epoch - 1}.pt")
            if os.path.exists(previous_checkpoint):
                os.remove(previous_checkpoint)
            previous_checkpoint = os.path.join(args.checkpoint_path, f"stats_{completed_epoch - 1}.pt")
            if os.path.exists(previous_checkpoint):
                os.remove(previous_checkpoint)


def main(args):
    args = parse_args(args)

    if torch.cuda.is_available():
        # This enables tf32 on Ampere GPUs which is only 8% slower than
        # float16 and almost as accurate as float32
        # This was a default in pytorch until 1.12
        torch.backends.cuda.matmul.allow_tf32 = True
        torch.backends.cudnn.benchmark = True
        torch.backends.cudnn.deterministic = False

    # fully initialize distributed device environment
    device = init_distributed_device(args)

    if args.hf_model is not None and args.hf_seq_len is None:
        print("If passing --hf-model, must also pass --hf-seq-len to be used for training/fine-tuning.")
        return -1

    if args.hf_model is not None and args.fsdp and args.hf_fsdp_block is None:
        print("If passing --hf-model and --fsdp, must also pass --hf-fspd-block.")
        return -1

    # get the name of the experiments
    if args.name is None:
        # sanitize model name for filesystem / uri use, easier if we don't use / in name as a rule?
        model_name_safe = None
        if args.hf_model is not None:
            model_name_safe = args.hf_model.replace("/", "-")
        else:
            if Path(args.model).is_file():
                model_name_safe = Path(args.model).stem.replace("/", "-")
            else:
                model_name_safe = args.model.replace("/", "-")

        date_str = datetime.now().strftime("%Y_%m_%d-%H_%M_%S")
        if args.distributed:
            # sync date_str from master to all ranks
            date_str = broadcast_object(args, date_str)
        args.name = "-".join(
            [
                date_str,
                f"model_{model_name_safe}",
                f"lr_{args.lr}",
                f"b_{args.batch_size}",
            ]
        )

    resume_latest = args.resume == "latest"
    log_base_path = os.path.join(args.logs, args.name)
    args.log_path = None
    if is_master(args, local=args.log_local):
        os.makedirs(log_base_path, exist_ok=True)
        log_filename = f"out-{args.rank}" if args.log_local else "out.log"
        args.log_path = os.path.join(log_base_path, log_filename)
        if os.path.exists(args.log_path) and not resume_latest:
            raise ValueError(f"Experiment {args.log_path} already exists. Use --name to specify a new experiment.")

    # Setup text logger
    args.log_level = logging.DEBUG if args.debug else logging.INFO
    setup_logging(args.log_path, args.log_level)

    # Setup wandb, tensorboard, checkpoint logging
    args.wandb = "wandb" in args.report_to or "all" in args.report_to
    args.tensorboard = "tensorboard" in args.report_to or "all" in args.report_to
    args.checkpoint_path = os.path.join(log_base_path, "checkpoints")
    if is_master(args):
        args.tensorboard_path = os.path.join(log_base_path, "tensorboard") if args.tensorboard else ""
        for dirname in [args.tensorboard_path, args.checkpoint_path]:
            if dirname:
                os.makedirs(dirname, exist_ok=True)
    else:
        args.tensorboard_path = ""

    if resume_latest:
        resume_from = None
        checkpoint_path = args.checkpoint_path
        # If using remote_sync, need to check the remote instead of the local checkpoints folder.
        if args.remote_sync is not None:
            checkpoint_path = os.path.join(args.remote_sync, args.name, "checkpoints")
            if args.save_most_recent:
                raise ValueError("Cannot use save-most-recent with remote_sync and resume latest.")
            if args.remote_sync_protocol != "s3":
                raise ValueError("Sync protocol not supported when using resume latest.")
        if is_master(args):
            # Checking for existing checkpoint via master rank only. It is possible for
            # different rank processes to see different files if a shared file-system is under
            # stress, however it's very difficult to fully work around such situations.
            if args.save_most_recent:
                # if --save-most-recent flag is set, look for latest at a fixed filename
                resume_from = os.path.join(checkpoint_path, LATEST_CHECKPOINT_NAME)
                if not os.path.exists(resume_from):
                    # If no latest checkpoint has been saved yet, don't try to resume
                    resume_from = None
            else:
                # otherwise, list checkpoint dir contents and pick the newest checkpoint
                resume_from = get_latest_checkpoint(checkpoint_path)
            if resume_from:
                logging.info(f"Found latest resume checkpoint at {resume_from}.")
            else:
                logging.info(f"No latest resume checkpoint found in {checkpoint_path}.")
        if args.distributed:
            # sync found checkpoint path to all ranks
            resume_from = broadcast_object(args, resume_from)
        args.resume = resume_from

    if args.copy_codebase:
        copy_codebase(args)

    # start the sync proces if remote-sync is not None
    remote_sync_process = None
    if is_master(args) and args.remote_sync is not None:
        # first make sure it works
        result = remote_sync(
            os.path.join(args.logs, args.name),
            os.path.join(args.remote_sync, args.name),
            args.remote_sync_protocol,
        )
        if result:
            logging.info("remote sync successful.")
        else:
            raise ValueError("Remote sync failed.")
        # if all looks good, start a process to do this every args.remote_sync_frequency seconds
        remote_sync_process = start_sync_process(
            args.remote_sync_frequency,
            os.path.join(args.logs, args.name),
            os.path.join(args.remote_sync, args.name),
            args.remote_sync_protocol,
        )
        remote_sync_process.start()

        # make sure that if open_lm throws the remote process is still killed to prevent hanging
        atexit.register(terminate_sync_process, p=remote_sync_process)

    if args.precision == "fp16":
        logging.warning(
            "It is recommended to use AMP mixed-precision instead of FP16. "
            "FP16 support needs further verification and tuning, especially for train."
        )

    elif args.distributed:
        logging.info(
            f"Running in distributed mode with multiple processes. Device: {args.device}."
            f"Process (global: {args.rank}, local {args.local_rank}), total {args.world_size}."
        )
    else:
        logging.info(f"Running with a single process. Device {args.device}.")

    random_seed(args.seed, 0)

    model = None
    if args.hf_model is not None:
        model = create_wrapped_hf_model(args)
    else:
        model = create_model(args)

    args.vocab_size = model.vocab_size
    args.seq_len = model.seq_len
    if args.train_num_samples is not None:
        args.train_num_samples //= args.seq_len
    if args.val_num_samples is not None:
        args.val_num_samples //= args.seq_len

    model = model.to(device)

    random_seed(args.seed, args.rank)

    if args.grad_checkpointing:
        model.set_grad_checkpointing()

    if is_master(args):
        logging.info(f"Model (has {sum(p.numel() for p in model.parameters() if p.requires_grad)} parameters):")
        logging.info(f"{str(model)}")
        logging.info("Params:")
        params_file = os.path.join(args.logs, args.name, "params.txt")
        with open(params_file, "w") as f:
            for name in sorted(vars(args)):
                val = getattr(args, name)
                logging.info(f"  {name}: {val}")
                f.write(f"{name}: {val}\n")

    # optionally resume model from a checkpoint
    start_epoch, global_step = 0, 0
    if args.resume is not None:
        start_epoch, global_step = load_model(args, model)
    elif args.pretrained is not None:
        print("=> loading from a pre-trained model.")
        args.resume = args.pretrained
        _epoch, _step = load_model(args, model)
        # this flag continues training from the pre-trained model.
        if args.load_pretrained_state:
            start_epoch, global_step = _epoch, _step
        else:
            args.resume = None
    elif args.average is not None:
        num_models_to_average = len(args.average)
        print(
            "=> Averaging models: ",
            args.average,
            " with coefficients: ",
            args.average_coefficients,
        )
        assert num_models_to_average > 1, "num_models_to_average must be > 1 - else use --pretrained"
        if args.average_coefficients is None:
            args.average_coefficients = [1.0 / num_models_to_average] * num_models_to_average
        else:
            assert len(args.average_coefficients) == num_models_to_average
        state_dict = {k: v * args.average_coefficients[0] for k, v in get_state_dict(args.average[0]).items()}
        for i in range(1, num_models_to_average):
            state_dict_i = get_state_dict(args.average[i])
            for k in state_dict:
                state_dict[k] = state_dict[k] + state_dict_i[k] * args.average_coefficients[i]
        model.load_state_dict(state_dict)

    # Add data chunk when resuming (only for dataset without resampling)
    next_shard_per_source = [0 for _ in range(len(args.dataset_manifest))] if args.dataset_manifest is not None else 0
    samples_seen = 0
    if args.resume is not None and args.dataset_manifest is not None:
        next_shard_per_source, samples_seen = load_data_chunks(args)
        if samples_seen >= args.train_num_samples * args.epochs:
            raise RuntimeError("Loaded a checkpoint which has already seen the desired number of tokens.")

    if args.distributed:
        if args.fsdp:
            transformer_layer_cls = None

            if args.hf_model is not None:
                # retrive the user specified block class for fsdp
                for _, target_cls in model.named_modules():
                    if args.hf_fsdp_block in type(target_cls).__name__:
                        transformer_layer_cls = {type(target_cls)}
                        break

                if transformer_layer_cls is None:
                    print(f"--hf-fsdp-block {args.hf_fsdp_block} not found in --hf-model {args.hf_model}")
                    return -1

            else:
                transformer_layer_cls = {Block}
            # from https://pytorch.org/blog/efficient-large-scale-training-with-pytorch/
            transformer_auto_wrapper_policy = functools.partial(
                transformer_auto_wrap_policy,
                transformer_layer_cls=transformer_layer_cls,
            )
            # tries to follow gopher...
            mp_policy = None
            if args.fsdp_amp:
                print("=> using bfloat16 params as part of fsdp amp policy.")
                mp_policy = MixedPrecision(
                    param_dtype=torch.bfloat16,
                    reduce_dtype=torch.float32,
                    buffer_dtype=torch.bfloat16,
                )
            elif args.fsdp_pure_bf16:
                print("=> using pure bfloat16 params as part of fsdp amp policy.")
                mp_policy = MixedPrecision(
                    param_dtype=torch.bfloat16,
                    reduce_dtype=torch.bfloat16,
                    buffer_dtype=torch.bfloat16,
                )

            if args.rank == 0:
                print(f"Before FSDP parameter num: {sum(p.numel() for p in model.parameters())}")
                print(f"Before FSDP {torch.cuda.memory_allocated()/1024**3:.3} GB")

            fsdp_kwargs = {}
            assert not (
                args.fsdp_hybrid and args.fsdp_hybrid_o2
            ), "Only --fsdp-hybrid or --fsdp-hybrid-o2 should be set."
            if args.fsdp_backward_prefetch:
                fsdp_kwargs["backward_prefetch"] = BackwardPrefetch.BACKWARD_PRE
            if args.fsdp_hybrid:
                fsdp_kwargs["sharding_strategy"] = ShardingStrategy.HYBRID_SHARD
            if args.fsdp_hybrid_o2:
                fsdp_kwargs["sharding_strategy"] = ShardingStrategy._HYBRID_SHARD_ZERO2
            print("=> FSDP kwargs: ", fsdp_kwargs)

            # init FSDP
            model = FSDP(
                model,
                auto_wrap_policy=transformer_auto_wrapper_policy,
                device_id=device,
                mixed_precision=mp_policy,
                cpu_offload=CPUOffload(offload_params=args.fsdp_cpu_offload),
                use_orig_params=args.fsdp_use_orig_params,
                limit_all_gathers=args.fsdp_limit_all_gathers,
                **fsdp_kwargs,
            )

            print(f"After FSDP parameter num: {sum(p.numel() for p in model.parameters())} on rank {args.rank}")
            print(f"After FSDP {torch.cuda.memory_allocated()/1024**3:.3} GB on rank {args.rank}")
        else:
            ddp_args = {}
            if args.ddp_static_graph:
                # this doesn't exist in older PyTorch, arg only added if enabled
                ddp_args["static_graph"] = True
            model = torch.nn.parallel.DistributedDataParallel(model, device_ids=[device], **ddp_args)

    # create optimizer and scaler
    optimizer = None
    scaler = None

    if args.train_data or args.dataset_type == "synthetic" or args.dataset_manifest is not None:
        named_parameters = list(model.named_parameters())
        no_decay_params = []  # to be potentially used later
        params = [p for n, p in named_parameters if p.requires_grad]

        optimizer = optim.AdamW(
            [
                {"params": no_decay_params, "weight_decay": 0.0},
                {"params": params, "weight_decay": args.wd},
            ],
            lr=args.lr,
            betas=(args.beta1, args.beta2),
            eps=args.eps,
        )
        scaler = None
        if args.precision == "amp":
            assert not args.fsdp, "FSDP not supported with amp, only amp_bfloat16"
            scaler = GradScaler()

    # optionally resume optimizer from a checkpoint
    if args.resume is not None:
        load_optimizer(args, model, optimizer, scaler)

    # initialize datasets
    # use tokenizer=None because the data is already pre-tokenized.
    if args.val_data is not None:
        args.val_data = [args.val_data]
    data = get_data(
        args,
        epoch=start_epoch,
        tokenizer=None,
        skip_train=args.dataset_manifest is not None,
    )

    if args.target_mask_left is not None and args.target_mask_individual == args.target_mask_left:
        logging.error(f"--target-mask-left and --target-mask-individual set to same value of {args.target_mask_left}.")
        exit(1)

    if args.target_mask_left is not None:
        # tokens handled with same modulo in dataloading
        args.target_mask_left = proc_token(args.target_mask_left, args.vocab_size)

    if args.target_mask_individual is not None:
        # tokens handled with same modulo in dataloading
        args.target_mask_individual = proc_token(args.target_mask_individual, args.vocab_size)

    if args.torchcompile:
        logging.info("Compiling model...")
        model = torch.compile(model)

    # create scheduler if train
    scheduler = None
    if "train" in data and optimizer is not None:
        if args.dataset_manifest is not None:
            # Account for workers when counting total_steps.
            total_steps = (
                (args.train_num_samples * args.epochs) // (args.batch_size * args.world_size * args.workers)
            ) * args.workers
        else:
            total_steps = (data["train"].dataloader.num_batches) * args.epochs

        if args.lr_scheduler == "cosine":
            scheduler = cosine_lr(
                optimizer,
                args.lr,
                args.warmup,
                total_steps,
                args.lr_cooldown_end,
                args.force_min_lr,
            )
        else:
            logging.error(
                f"Unknown scheduler, {args.lr_scheduler}. Available options are: cosine, const, const-cooldown."
            )
            exit(1)

    # determine if this worker should save logs and checkpoints. only do so if it is rank == 0
    args.save_logs = args.logs and args.logs.lower() != "none" and is_master(args)
    writer = None
    if args.save_logs and args.tensorboard:
        assert tensorboard is not None, "Please install tensorboard."
        writer = tensorboard.SummaryWriter(args.tensorboard_path)
    if args.wandb and is_master(args):
        assert wandb is not None, "Please install wandb."
        logging.debug("Starting wandb.")
        if args.val_data is not None:
            args.val_sz = data["val"].dataloader.num_samples
        wandb.init(
            project=args.wandb_project_name,
            name=args.name,
            notes=args.wandb_notes,
            tags=[],
            resume=None,
            config=vars(args),
        )
        if args.debug:
            wandb.watch(model, log="all")
        wandb.save(params_file)
        logging.debug("Finished loading wandb.")

    if "train" not in data:
        checkpoint_root = os.path.dirname(args.resume)

        metrics = evaluate(model, data, start_epoch, args, writer)
        metrics["checkpoint_path"] = args.resume
        metrics["val_data"] = args.val_data
        metrics["model"] = args.hf_model if args.hf_model else args.model

        if is_master(args):
            with fsspec.open(os.path.join(checkpoint_root, "results.jsonl"), "a") as f:
                f.write(json.dumps(metrics))
                f.write("\n")

        return

    loss = torch.nn.CrossEntropyLoss()
    if args.z_loss_coefficient != 0.0:
        if is_master(args):
            logging.info("Using CrossEntropyLossWithZLoss.")
        loss = CrossEntropyLossWithZLoss(args.z_loss_coefficient)

    if args.dataset_manifest:
        log_num_checkpoints(total_steps, args)

    done_training = False
    epoch = start_epoch
    while not done_training:
        if is_master(args):
            logging.info(f"Start epoch {epoch}")

        if args.dataset_manifest is not None:
            assert not args.dataset_resampled, "dataset_manifest and dataset_resampled are mutually exclusive"
            (
                train_data_string_per_source,
                num_samples_per_source,
                next_shard_per_source,
            ) = get_string_for_epoch(
                args.train_num_samples,
                next_shard_per_source,
                args.dataset_manifest,
                args.train_data_mix_weights,
                args.workers,
                args.world_size,
            )

            if data["train"] is not None:
                del data["train"]
            args.train_data = train_data_string_per_source

            # Draw num_samples_per_source at most from dataset - rounded down to guarantee uniqueness.
            data["train"] = get_wds_dataset(
                args, True, epoch, force_num_samples=num_samples_per_source, data_key=args.data_key, floor=True
            )

        prev_step = global_step
        if is_master(args):
            logging.info(f"=> epoch {epoch}, training on {args.train_data}")

        if args.distributed:
            dist.barrier()

        success, global_step = train_one_epoch(
            model,
            data,
            loss,
            epoch=epoch,
            step=global_step,
            optimizer=optimizer,
            scaler=scaler,
            scheduler=scheduler,
            total_steps=total_steps,
            args=args,
            tb_writer=writer,
        )

        if args.distributed:
            dist.barrier()

        done_training = global_step >= total_steps
        steps_done_epoch = global_step - prev_step
        samples_seen = samples_seen + steps_done_epoch * args.batch_size * args.world_size

        if not success:
            logging.info("Training exiting due to NaN value")
            break

        epoch = epoch + 1
        evaluation_loss = -1
<<<<<<< HEAD
        if "val" in data and (epoch % args.val_frequency == 0 or done_training):
=======
        if "val" in data and (
            (completed_epoch % args.val_frequency == 0) or (completed_epoch == args.epochs) or final_epoch
        ):
>>>>>>> efcd9c51
            # validate based on frequency and always validate the last checkpoint
            evaluation_loss = evaluate(model, data, epoch, args, writer)["loss"]

        # Saving checkpoints.
        save_checkpoint(
            args,
            model,
            optimizer,
            scaler,
            epoch,
            evaluation_loss,
            step=global_step,
<<<<<<< HEAD
            next_shard_per_source=next_shard_per_source if args.dataset_manifest is not None else None,
            samples_seen=samples_seen if args.dataset_manifest is not None else None,
        )

        if done_training:
            if is_master(args):
                logging.info("Model has seen the desired number of tokens. Ending training.")
=======
            is_final_checkpoint=final_epoch or (completed_epoch == args.epochs),
            next_chunk=next_chunk if args.dataset_manifest is not None else None,
            samples_seen=samples_seen if args.dataset_manifest is not None else None,
        )

        if final_epoch:
            logging.info("Ending training early as enough tokens seen with sampled shards.")
>>>>>>> efcd9c51
            break

    if args.wandb and is_master(args):
        wandb.finish()

    # run a final sync.
    if remote_sync_process is not None:
        logging.info("Final remote sync.")
        terminate_sync_process(remote_sync_process)
        result = remote_sync(
            os.path.join(args.logs, args.name),
            os.path.join(args.remote_sync, args.name),
            args.remote_sync_protocol,
        )
        if result:
            logging.info("Final remote sync successful.")
        else:
            logging.info("Final remote sync failed.")


def copy_codebase(args):
    from shutil import copytree, ignore_patterns

    new_code_path = os.path.join(args.logs, args.name, "code")
    if os.path.exists(new_code_path):
        print(f"Error. Experiment already exists at {new_code_path}. Use --name to specify a new experiment.")
        return -1
    print(f"Copying codebase to {new_code_path}")
    current_code_path = os.path.realpath(__file__)
    for _ in range(3):
        current_code_path = os.path.dirname(current_code_path)
    copytree(current_code_path, new_code_path, ignore=ignore_patterns("log", "logs", "wandb"))
    print("Done copying code.")
    return 1


if __name__ == "__main__":
    main(sys.argv[1:])<|MERGE_RESOLUTION|>--- conflicted
+++ resolved
@@ -11,12 +11,9 @@
 import numpy as np
 from pathlib import Path
 import json
-<<<<<<< HEAD
 import math
-=======
 
 import fsspec
->>>>>>> efcd9c51
 import torch
 from torch import optim
 from torch.cuda.amp import GradScaler
@@ -62,11 +59,8 @@
     start_sync_process,
     remote_sync,
     get_string_for_epoch,
-<<<<<<< HEAD
     log_num_checkpoints,
-=======
     terminate_sync_process,
->>>>>>> efcd9c51
 )
 
 
@@ -164,12 +158,8 @@
     completed_epoch,
     evaluation_loss,
     step,
-<<<<<<< HEAD
+    is_final_checkpoint,
     next_shard_per_source=None,
-=======
-    is_final_checkpoint,
-    next_chunk=None,
->>>>>>> efcd9c51
     samples_seen=None,
 ):
     cpu_state, optim_state = None, None
@@ -730,13 +720,7 @@
 
         epoch = epoch + 1
         evaluation_loss = -1
-<<<<<<< HEAD
         if "val" in data and (epoch % args.val_frequency == 0 or done_training):
-=======
-        if "val" in data and (
-            (completed_epoch % args.val_frequency == 0) or (completed_epoch == args.epochs) or final_epoch
-        ):
->>>>>>> efcd9c51
             # validate based on frequency and always validate the last checkpoint
             evaluation_loss = evaluate(model, data, epoch, args, writer)["loss"]
 
@@ -749,7 +733,7 @@
             epoch,
             evaluation_loss,
             step=global_step,
-<<<<<<< HEAD
+            is_final_checkpoint=done_training,
             next_shard_per_source=next_shard_per_source if args.dataset_manifest is not None else None,
             samples_seen=samples_seen if args.dataset_manifest is not None else None,
         )
@@ -757,15 +741,6 @@
         if done_training:
             if is_master(args):
                 logging.info("Model has seen the desired number of tokens. Ending training.")
-=======
-            is_final_checkpoint=final_epoch or (completed_epoch == args.epochs),
-            next_chunk=next_chunk if args.dataset_manifest is not None else None,
-            samples_seen=samples_seen if args.dataset_manifest is not None else None,
-        )
-
-        if final_epoch:
-            logging.info("Ending training early as enough tokens seen with sampled shards.")
->>>>>>> efcd9c51
             break
 
     if args.wandb and is_master(args):
