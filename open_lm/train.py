--- conflicted
+++ resolved
@@ -54,11 +54,7 @@
 
 
 def train_one_epoch(
-<<<<<<< HEAD
-    model, data, loss, epoch, step, optimizer, scaler, scheduler, total_steps, args, tb_writer=None, all_gpus=None
-=======
     model, data, loss, epoch, step, optimizer, scaler, scheduler, total_steps, args, tb_writer=None, averagers=None
->>>>>>> 6bb1247d
 ):
     """Trains model for one epoch on the provided data.
 
