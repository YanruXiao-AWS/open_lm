--- conflicted
+++ resolved
@@ -109,59 +109,6 @@
         k_seq_len = keys.shape[1]
         # Same as above, we would like to use:
         # mask = xops.fmha.attn_bias.LowerTriangularFromBottomRightMask().materialize((1, 1, q_seq_len, k_seq_len), queries.dtype, queries.device)
-<<<<<<< HEAD
-        mask = get_rectangular_mask((1, 1), q_seq_len, k_seq_len, queries.device, queries.dtype)
-        if using_te:
-            scaleddotproductattn_module = te.DotProductAttention(queries.size(-1), 1)
-            return (
-                scaleddotproductattn_module(
-                    queries.transpose(1, 2), keys.transpose(1, 2), values.transpose(1, 2), attn_mask=mask
-                )
-                .transpose(1, 2)
-                .contiguous()
-            )
-        else:
-            return (
-                F.scaled_dot_product_attention(
-                    queries.transpose(1, 2), keys.transpose(1, 2), values.transpose(1, 2), attn_mask=mask
-                )
-                .transpose(1, 2)
-                .contiguous()
-            )
-    elif queries.shape[1] == 1:
-        if using_te:
-            scaleddotproductattn_module = te.DotProductAttention(queries.size(-1), 1)
-            return (
-                scaleddotproductattn_module(
-                    queries.transpose(1, 2), keys.transpose(1, 2), values.transpose(1, 2), attn_mask=mask
-                )
-                .transpose(1, 2)
-                .contiguous()
-            )
-        else:
-            return (
-                F.scaled_dot_product_attention(queries.transpose(1, 2), keys.transpose(1, 2), values.transpose(1, 2))
-                .transpose(1, 2)
-                .contiguous()
-            )
-    else:
-        if using_te:
-            scaleddotproductattn_module = te.DotProductAttention(queries.size(-1), 1)
-            return (
-                scaleddotproductattn_module(
-                    queries.transpose(1, 2), keys.transpose(1, 2), values.transpose(1, 2), attn_mask=mask
-                )
-                .transpose(1, 2)
-                .contiguous()
-            )
-        else:
-            return (
-                F.scaled_dot_product_attention(
-                    queries.transpose(1, 2), keys.transpose(1, 2), values.transpose(1, 2), is_causal=is_causal
-                )
-                .transpose(1, 2)
-                .contiguous()
-=======
         mask = get_rectangular_causal_mask((1, 1), q_seq_len, k_seq_len, queries.device, queries.dtype)
         if attention_mask is not None:
             apply_attention_mask_(mask, attention_mask, queries_dtype=queries.dtype)
@@ -196,8 +143,10 @@
                 values.transpose(1, 2),
                 attn_mask=bias,
                 is_causal=is_causal,
->>>>>>> b739cb22
             )
+            .transpose(1, 2)
+            .contiguous()
+        )
 
 
 ATTN_ACTIVATIONS = {
