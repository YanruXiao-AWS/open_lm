--- conflicted
+++ resolved
@@ -775,14 +775,6 @@
         default=0,
         help="Whether to log the average model training loss. if not 0, it will log the average loss over the specified number of steps.",
     )
-<<<<<<< HEAD
-
-    parser.add_argument(
-        "--use-fp8",
-        action="store_true",
-        default=False,
-        help="If set, allow FP8 training for the model.",
-=======
     parser.add_argument(
         "--data-tolerate-error-p",
         type=float,
@@ -794,7 +786,12 @@
         type=int,
         default=0,
         help="This is the maximum number of failed checkpoints (due to not having seen enough tokens) that are allowed",
->>>>>>> c65b4304
+    )
+    parser.add_argument(
+        "--use-fp8",
+        action="store_true",
+        default=False,
+        help="If set, allow FP8 training for the model.",
     )
 
     add_model_args(parser)
