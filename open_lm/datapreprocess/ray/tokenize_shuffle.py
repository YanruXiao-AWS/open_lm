import glob
import argparse
import collections
import enum
import gzip
import hashlib
import io
import json
import os
import sys
import random
import resource
import tarfile
import time
import traceback
import glob
from enum import Enum
from io import BytesIO
from typing import BinaryIO, List

import boto3
import fsspec
import jsonlines
import numpy as np
import pandas as pd
import psutil
import ray
import webdataset as wds
import zstandard as zstd
from botocore.exceptions import (
    IncompleteReadError,
    ReadTimeoutError,
    ResponseStreamingError,
)
from braceexpand import braceexpand
from loguru import logger
from ray._private.internal_api import memory_summary
from ray.util.state import list_actors
from ray.data._internal.util import _check_pyarrow_version
from ray.data.block import Block, BlockMetadata
from ray.data.context import DataContext
from ray.data.datasource import Datasource, ReadTask
from ray.runtime_context import RuntimeContext
from tqdm import tqdm
from transformers import GPTNeoXTokenizerFast, PreTrainedTokenizerFast, AutoTokenizer
import uuid

import logging

import yaml
import pathlib

# Initialize an empty dictionary for sampling frequencies

DIR = pathlib.Path(__file__).parent.absolute()

DEFAULT_SPECIAL_TOKENS = {
    "EleutherAI/gpt-neox-20b": {"eos_token_id": 0, "pad_token_id": 1},
}


def load_from_yaml(filename):
    SAMPLING_FREQUENCIES = {}

    with open(filename, "r") as file:
        data = yaml.safe_load(file)

    # Dynamically create the Sources enum based on YAML file
    Sources = enum.Enum("Sources", {item["source"]: index for index, item in enumerate(data["sources"])})

    # Add get_source and get_sampling_frequency methods to Sources
    def get_source_dynamic(self, key):
        for item in data["sources"]:
            if any(marker in key for marker in item["markers"]):
                return Sources[item["source"]]
        return Sources.UNKNOWN

    def get_sampling_frequency_dynamic(self, key):
        return SAMPLING_FREQUENCIES[self.get_source(key)]

    Sources.get_source = classmethod(get_source_dynamic)
    Sources.get_sampling_frequency = classmethod(get_sampling_frequency_dynamic)

    # Load sampling frequencies
    for key, value in data["sampling_frequencies"].items():
        source = Sources[key]
        SAMPLING_FREQUENCIES[source] = value
    return Sources, SAMPLING_FREQUENCIES


class RawFileType(enum.Enum):
    JSONL = 1
    ZSTD_JSONL_COMPRESSED = 2
    GZIP_JSONL_COMPRESSED = 3
    TAR = 4
    UNKNOWN = -1


def jsonl_file_reader(fh: BinaryIO, content_key: str):
    with io.TextIOWrapper(fh, encoding="utf-8") as text_reader:
        with jsonlines.Reader(text_reader) as jsonl_reader:
            for item in jsonl_reader:
                yield item[content_key]


def zstd_compressed_reader(fh: BinaryIO, content_key: str):
    dctx = zstd.ZstdDecompressor()
    with dctx.stream_reader(fh) as reader:
        for item in jsonl_file_reader(reader, content_key=content_key):
            yield item


def gzip_compressed_reader(fh: BinaryIO, content_key: str):
    with gzip.open(fh, "rb") as f_in:
        with jsonlines.Reader(f_in) as jsonl_reader:
            for item in jsonl_reader:
                yield item[content_key]


def tar_reader(fh: BinaryIO, content_key: str):
    """
    content_key: where in the tarfile to find the text/tokens. Options:
        "txt" - read text file as string
        "json:key" - read json[key] as string
        "npy" - read numpy array as tokens
    """
    content_ext = content_key.split(":")[0]
    buffer = io.BytesIO(fh.read())
    with tarfile.open(fileobj=buffer, mode="r") as tar:
        samples = []
        for member in tar.getmembers():
            if member.isfile() and member.name.endswith(f".{content_ext}"):
                with tar.extractfile(member) as fileobj:
                    if fileobj:  # Ensure fileobj is not None
                        if content_ext == "txt":
                            content = fileobj.read().decode("utf-8")
                        elif content_ext == "json":
                            json_dict, json_key = json.load(fileobj), content_key.split(":")[1]
                            content = json_dict[json_key]
                        elif content_ext == "npy":
                            token_array = np.load(io.BytesIO(fileobj.read()), allow_pickle=True)
                            content = token_array.reshape(-1).tolist()
                        else:
                            raise ValueError(f"Unsupported content key extension: {content_key}")

                        yield content


def get_reader(file_type, content_key: str):
    if file_type == RawFileType.JSONL:
        return lambda x: jsonl_file_reader(x, content_key=content_key)
    if file_type == RawFileType.ZSTD_JSONL_COMPRESSED:
        return lambda x: zstd_compressed_reader(x, content_key=content_key)
    if file_type == RawFileType.GZIP_JSONL_COMPRESSED:
        return lambda x: gzip_compressed_reader(x, content_key=content_key)
    if file_type == RawFileType.TAR:
        return lambda x: tar_reader(x, content_key=content_key)
    else:
        raise Exception("Unsupported filetype")


def get_raw_filetype(key: str):
    if any(key.endswith(e) for e in [".jsonl", ".json"]):
        return RawFileType.JSONL
    elif any(key.endswith(e) for e in [".jsonl.zst", "json.zst", "jsonl.zstd", "json.zstd"]):
        return RawFileType.ZSTD_JSONL_COMPRESSED
    elif any(key.endswith(e) for e in [".jsonl.gz", ".json.gz"]):
        return RawFileType.GZIP_JSONL_COMPRESSED
    elif key.endswith(".tar"):
        return RawFileType.TAR
    else:
        logger.warning(f"Unknown filetype: {key}")
        return RawFileType.UNKNOWN


@ray.remote
class GlobalCounter:
    def __init__(self):
        self.value = 0
        self.token_count = 0
        self.buffer_writers = {}

    def increment(self):
        self.value += 1
        return self.value

    def increment_token_count(self, num_tokens):
        self.token_count += num_tokens
        return self.token_count

    def get_counter(self):
        return self.value

    def add_buffer_writer(self, buffer_writer_name, buffer_writer):
        self.buffer_writers[buffer_writer_name] = buffer_writer

    def get_token_counter(self):
        return self.token_countts


@ray.remote
class BufferedShardWriter:
    """
    Utility class for writing equal sized webdataset shards to disk
    """

    def __init__(self, buffer_size):
        self.buffer = []
        self.manifests = []
        self.buffer_size = buffer_size

    def write(self, rows, folder, counter, buffer_size=1024):
        self.buffer += rows.to_dict(orient="records")
        if len(self.buffer) >= buffer_size:
            num_sequences_written = self._flush_buffer(folder, counter)
        else:
            num_sequences_written = 0
        buffer_size = len(self.buffer)
        return {"num_sequences_written": num_sequences_written, "buffer_size": buffer_size}

    def get_manifests(self):
        return self.manifests

    def _flush_buffer(self, folder, counter):
        tar_index = ray.get(counter.increment.remote())
        digits = 8  # default to 8
        # Format tar index with the determined number of leading zeros
        tar_index_str = f"{tar_index:0{digits}}"
        # Create tar file name
        tar_name = f"{tar_index_str}.tar"
        token_count = 0
        # Write the batch to a tarball using webdataset's TarWriter
        bio = io.BytesIO()
        write_count = min(self.buffer_size, len(self.buffer))
        with wds.TarWriter(bio) as sink:
            for i in range(write_count):
                tokens = [int(x) for x in self.buffer[i]["tokens"]]
                token_count += len(tokens)
                json_string = json.dumps(tokens)
                uid = hashlib.md5(json_string.encode()).hexdigest()
                sample = {"__key__": uid, "json.gz": json_string}
                sink.write(sample)
        bio.seek(0)
        token_count = ray.get(counter.increment_token_count.remote(token_count))
        write_to_location(folder, tar_name, bio)
        return_dict = {"shard": tar_name.split(".")[0], "num_sequences": write_count}
        self.buffer = self.buffer[write_count:]
        self.manifests.append(return_dict)
        return return_dict["num_sequences"]


def preprocess(
    key: str,
    fh: BinaryIO,
    seed: int,
    content_key: str,
    seqlen: int = 8192,
    tokenizer=None,
    do_sample: bool = False,
    sources: enum.Enum = None,
    source_counter: GlobalCounter = None,
):
    tokenizer_fn, EOS, PAD = tokenizer
    rng = random.Random(hash(key) + seed)

    if do_sample:
        assert sources is not None
        sample_freq = sources.get_sampling_frequency(key)
    buffer = []
    try:
        file_type = get_raw_filetype(key)
        if file_type == RawFileType.UNKNOWN:
            return []
        file_reader = get_reader(file_type, content_key)
        pbar = tqdm(file_reader(fh), mininterval=10)
        pbar.set_description(key)
        for string in pbar:
            tokens = tokenizer_fn(string)
            tokens.append(EOS)
            buffer += tokens
            idx = 0
            while idx < len(buffer) - seqlen:
                if do_sample:
                    local_sample_freq = sample_freq
                    # This code does the following
                    # yield a int(sample_freq) copies of the current sample
                    # then yield 1 more sample with Pr[sample_freq - int(sample_freq)]
                    # in expectation we will yield sample_freq copies of the current sample
                    while local_sample_freq > 1:
                        if source_counter is not None:
                            ray.get(source_counter.increment_token_count.remote(seqlen))
                        yield buffer[idx : idx + seqlen]
                        local_sample_freq -= 1
                    if rng.random() < local_sample_freq:
                        if source_counter is not None:
                            ray.get(source_counter.increment_token_count.remote(seqlen))
                        yield buffer[idx : idx + seqlen]
                    idx += seqlen
                else:
                    if source_counter is not None:
                        ray.get(source_counter.increment_token_count.remote(seqlen))
                    yield buffer[idx : idx + seqlen]
                    idx += seqlen

            # Remove the tokens that have been yielded from the buffer
            buffer = buffer[idx:]

        if len(buffer) > 0:
            if source_counter is not None:
                ray.get(source_counter.increment_token_count.remote(len(buffer)))
            yield buffer + [PAD] * (seqlen - len(buffer))

    except (IncompleteReadError, ReadTimeoutError, ResponseStreamingError) as e:
        logger.error(f"There was an incomplete read error: {e} for key {key}")
        return []


def process_keys(data, tokenizer, seqlen, seed, content_key, do_sample, sources=None, source_counters=None):
    path = data["path"]

    if path.startswith("s3"):
        s3_client = boto3.client("s3")
        bucket, key = parse_s3_path(path)
        response = s3_client.get_object(Bucket=bucket, Key=key)
        fh = response["Body"]
    else:
        key = path
        fh = open(path, "rb")

    try:
        # select a counter
        if sources is not None and source_counters is not None:
            source_counter = source_counters[sources.get_source(key)]
        else:
            source_counter = None
        # Process the file stream (either S3 or local)
        token_buffers = preprocess(
            key,
            fh,
            seqlen=seqlen,
            seed=seed,
            tokenizer=tokenizer,
            content_key=content_key,
            do_sample=do_sample,
            sources=sources,
            source_counter=source_counter,
        )

        # Ensure that all operations on the file handle are done within this block
        for token_buffer in token_buffers:
            yield {"tokens": token_buffer}
    finally:
        # Close the file handle/stream after all operations are done
        fh.close()


def parse_s3_path(s3_path):
    """
    Extract the bucket and key from an S3 path.

    Args:
    - s3_path (str): The S3 path in the format "s3://bucket/key"

    Returns:
    - tuple: A tuple containing the bucket and key
    """
    if not s3_path.startswith("s3://"):
        raise ValueError("Invalid S3 path format. Must start with 's3://'")

    s3_parts = s3_path[5:].split("/", 1)
    bucket = s3_parts[0]

    if len(s3_parts) > 1:
        key = s3_parts[1]
    else:
        key = ""
    return bucket, key


def add_hash(item, column="tokens"):
    item["hash"] = hash(str(item[column]))
    return item


def map_write_wds(batch, batch_size, folder, counter):
    tar_index = ray.get(counter.increment.remote())
    digits = 8  # default to 8
    # Format tar index with the determined number of leading zeros
    tar_index_str = f"{tar_index:0{digits}}"
    # Create tar file name
    tar_name = f"{tar_index_str}.tar"
    token_count = 0
    # Write the batch to a tarball using webdataset's TarWriter
    bio = io.BytesIO()
    with wds.TarWriter(bio) as sink:
        for i in range(len(batch["tokens"])):
            tokens = [int(x) for x in batch["tokens"][i]]
            token_count += len(tokens)
            json_string = json.dumps(tokens)
            uid = str(uuid.uuid4())
            sample = {"__key__": uid, "json.gz": json_string}
            sink.write(sample)
    bio.seek(0)
    token_count = ray.get(counter.increment_token_count.remote(token_count))
    write_to_location(folder, tar_name, bio)

    return_dict = {"shard": [tar_name.split(".")[0]], "num_sequences": [len(batch["tokens"])]}

    return return_dict


def write_to_location(folder, tar_name, bio):
    path = f"{folder}/{tar_name}"

    # Check if the path is an S3 path
    if path.startswith("s3://"):
        s3 = boto3.client("s3")

        # Properly extract bucket and key from the S3 path
        s3_path_parts = path[5:].split("/")
        bucket = s3_path_parts[0]
        key = "/".join(s3_path_parts[1:])

        try:
            s3.put_object(Bucket=bucket, Key=key, Body=bio.getvalue())
        except Exception as e:
            assert False, f"bucket is {bucket} key is {key} and {e}"

    else:
        # Create directory if it doesn't exist
        if not os.path.exists(folder):
            os.makedirs(folder)

        try:
            with open(path, "wb") as f:
                f.write(bio.getvalue())
        except Exception as e:
            assert False, f"error is {path} and {e}"


def load_tokenizer(tokenizer, eos_overwrite=None, pad_overwrite=None):
    enc = None
    if pathlib.Path(tokenizer).exists() and pathlib.Path(tokenizer).is_file():
        enc = PreTrainedTokenizerFast(tokenizer_file=tokenizer)
    else:
        try:
            enc = AutoTokenizer.from_pretrained(tokenizer, use_fast=True)
        except Exception as e:
            print(str(e))
            raise ValueError(f"Unknown Tokenizer: {tokenizer}")

    eos_token_id, pad_token_id = enc.eos_token_id, enc.pad_token_id
    if tokenizer in DEFAULT_SPECIAL_TOKENS:
        eos_token_id = DEFAULT_SPECIAL_TOKENS[tokenizer]["eos_token_id"]
        pad_token_id = DEFAULT_SPECIAL_TOKENS[tokenizer]["pad_token_id"]

    if eos_overwrite is not None:
        assert eos_overwrite < len(
            enc.vocab
        ), f"eos_overwrite {eos_overwrite} is greater than vocab size {len(enc.vocab)}"
        if eos_token_id is not None and eos_overwrite != eos_token_id:
            logger.warning(
                f"Default EOS id for {tokenizer} is {eos_token_id} and you are overriding it to be {eos_overwrite}."
            )
        eos_token_id = eos_overwrite

    if pad_overwrite is not None:
        assert pad_overwrite < len(
            enc.vocab
        ), f"pad_overwrite {pad_overwrite} is greater than vocab size {len(enc.vocab)}"
        if pad_token_id is not None and pad_overwrite != pad_token_id:
            logger.warning(
                f"Default PAD id for {tokenizer} is {pad_token_id} and you are overriding it to be {pad_overwrite}."
            )
        pad_token_id = pad_overwrite

    if eos_token_id is None:
        raise ValueError(
            "Tokenizer does not have a specified EOS token id. Please manually pass one in via --eos_overwrite"
        )
    if pad_token_id is None:
        raise ValueError(
            "Tokenizer does not have a specified PAD token id. Please manually pass one in via --pad_overwrite"
        )

    logger.info(f'EOS token id has been set to {eos_token_id} which decodes to "{enc.decode([eos_token_id])}".')
    logger.info(f'PAD token id has been set to {pad_token_id} which decodes to "{enc.decode([pad_token_id])}".')

    return (lambda x: enc(x).input_ids, eos_token_id, pad_token_id)


def glob_files(path, suffixes):
    """
    Glob files based on a given path and suffix.
    Supports both local and S3 paths.

    :param path: path to glob. Can be local or S3 (e.g., s3://bucket-name/path/)
    :param suffix: suffix of files to match. Defaults to ".jsonl"
    :return: list of file paths matching the pattern
    """
    if path.startswith("s3://"):
        # Use boto3 for S3 paths
        s3 = boto3.client("s3")
        bucket_name, prefix = path[5:].split("/", 1)

        # Ensure the prefix ends with a '/'
        if not prefix.endswith("/"):
            prefix += "/"

        # List the objects in the bucket with the given prefix
        paginator = s3.get_paginator("list_objects_v2")
        pages = paginator.paginate(Bucket=bucket_name, Prefix=prefix)
        all_files = [f"s3://{bucket_name}/{obj['Key']}" for objects in pages for obj in objects.get("Contents", [])]

        # Filter out the files based on the suffix
        matching_files = [f for f in all_files if any(f.endswith(suffix) for suffix in suffixes)]
    else:
        # Use glob for local paths
        matching_files = []
        for suffix in suffixes:
            search_pattern = f"{path.rstrip('/')}/**/*{suffix}"
            matching_files.extend(glob.glob(search_pattern, recursive=True))
            print("matching files with suffix: ", suffix)
            print(matching_files)

    return matching_files


def write_manifest(jsonl_lines, args):
    "Write manifest to provided output path."

    output_path = os.path.join(args.output.strip("/"), "manifest.jsonl")

    if output_path.startswith("s3://"):
        # Use boto3 for S3 paths
        s3_client = boto3.client("s3")
        jsonl_content = "\n".join(json.dumps(record) for record in jsonl_lines) + "\n"  # Add a newline at the end
        bucket_name, s3_key = output_path[5:].split("/", 1)
        response = s3_client.put_object(Bucket=bucket_name, Key=s3_key, Body=jsonl_content)
        if response["ResponseMetadata"]["HTTPStatusCode"] != 200:
            logging.warning(
                "Failed to write manifest. Please manually include manifest by running "
                "open_lm.utils.make_manifest on the tokenized data."
            )
    else:
        with open(output_path, "w") as f:
            for item in jsonl_lines:
                json.dump(item, f)
                f.write("\n")


def buffer_write(rows, folder, counter, buffer_size, num_writers_per_node):
    """
    Use ray's actor logic to write equal sized shards, BufferedShardWriter will
    only flush a shard if it is exactly buffer_size, except for the last N % args.wds_chunk_size
    elements which need to be flushed separately.
    """
    node_id = ray.get_runtime_context().get_node_id()
    worker_id = ray.get_runtime_context().get_worker_id()
    buffer_writers = []
    for k in range(num_writers_per_node):
        buffer_writer_name = f"{node_id}_buffer_writer_{k}"
        logger.info(f"Create or getting {buffer_writer_name}")
        # force shard writer to be on this node (to avoid comms)
        buffer_writer = BufferedShardWriter.options(
            name=buffer_writer_name,
            get_if_exists=True,
            scheduling_strategy=ray.util.scheduling_strategies.NodeAffinitySchedulingStrategy(
                node_id=node_id, soft=False
            ),
        ).remote(buffer_size=buffer_size)
        ray.get(counter.add_buffer_writer.remote(buffer_writer_name, buffer_writer))
        buffer_writers.append(buffer_writer)
    # This will run the job on an idle actor
    buffer_writer_pool = ray.util.ActorPool(buffer_writers)
    buffer_writer_pool.submit(lambda a, rows: a.write.remote(rows, folder, counter, buffer_size), rows)
    return {x: [y] for x, y in buffer_writer_pool.get_next().items()}


def main(args):
    parser = argparse.ArgumentParser()
    parser.add_argument("--input", help="input path", type=str, required=True)
    parser.add_argument(
        "--output",
        help="output path",
        type=str,
        required=True,
        # e.g s3://dcnlp-data/rpj_tokenized_upsampled_eleutherai_deduplicated/
    )
    parser.add_argument("--content_key", type=str, default="text")
    parser.add_argument("--seqlen", type=int, default=2048)
    parser.add_argument("--tokenizer", type=str, default="EleutherAI/gpt-neox-20b")
    parser.add_argument("--pretokenized", action="store_true")  # For pre-tokenized data, don't load tokenizer
    parser.add_argument("--wds_chunk_size", type=int, default=8192)
    parser.add_argument("--seed", type=int, default=42)
    parser.add_argument("--subset", type=int, default=None)
    parser.add_argument("--subfraction", type=float, default=None)
    parser.add_argument("--ray_address", type=str, default=None)
    parser.add_argument("--num_writers_per_node", type=int, default=1)
    parser.add_argument("--force_parallelism", type=int, default=None)
    parser.add_argument("--force_num_cores", type=int, default=None)
    parser.add_argument("--no_shuffle", action="store_true")
    parser.add_argument("--do_sample", action="store_true")
    parser.add_argument("--ray_spill_location", type=str, default="/tmp/ray")
    parser.add_argument("--default_dataset_yaml", type=str, default=(DIR.parent / "metadata" / "rpj_lm_data.yaml"))
    parser.add_argument(
        "--ray_dashboard_host", type=str, default="127.0.0.1"
    )  # default is localhost; for slurm jobs do 0.0.0.0
    parser.add_argument("--suffixes", nargs="+", default=[".json", ".jsonl", ".zst", ".zstd", ".tar", ".gz"])
    parser.add_argument("--presort", action="store_true")
    parser.add_argument("--allow_imbalanced_write", action="store_true")
<<<<<<< HEAD
    parser.add_argument("--tokenization_num_cpus", type=int, default=1)
    parser.add_argument("--allow_duplicate_inputs", action="store_true")
=======
    parser.add_argument("--eos_overwrite", type=int, default=None)
    parser.add_argument("--pad_overwrite", type=int, default=None)
>>>>>>> d33d1e19

    args = parser.parse_args(args)
    if args.do_sample:
        Sources, SAMPLING_FREQUENCIES = load_from_yaml(args.default_dataset_yaml)
        logger.info(f"SOURCES:\n {Sources}")
        logger.info(f"SAMPLING_FREQUENCIES:\n{SAMPLING_FREQUENCIES}")
    else:
        Sources, SAMPLING_FREQUENCIES = None, None
    # configure remote spilling
    creds = {k: v for k, v in os.environ.items() if k.startswith("AWS")}
    runtime_env = {"env_vars": creds}

    if args.force_num_cores is not None:
        num_cores = args.force_num_cores
    else:
        num_cores = os.cpu_count()

    print(f"num cores = {num_cores}")
    if args.ray_address is None:
        ray.init(
            runtime_env=runtime_env,
            _temp_dir=args.ray_spill_location,
            dashboard_host=args.ray_dashboard_host,
        )
    else:
        ray.init(
            args.ray_address,
            runtime_env=runtime_env,
            _temp_dir=args.ray_spill_location,
            dashboard_host=args.ray_dashboard_host,
        )
    num_nodes = len(ray.nodes())

    input_folders = args.input.split(",")
    input_paths = []
    for inp_folder in input_folders:
        input_paths += glob_files(inp_folder, suffixes=args.suffixes)
    input_paths = sorted(input_paths) if args.allow_duplicate_inputs else sorted(set(input_paths))
    rng = random.Random(args.seed)
    rng.shuffle(input_paths)  # shuffle before selecting subsets
    if args.subset is not None:
        input_paths = input_paths[: args.subset]
    if args.subfraction is not None:
        input_paths = input_paths[: int(args.subfraction * len(input_paths))]
    print(f"num files ={len(input_paths)}")
    num_files = len(input_paths)
    num_writers_per_node = args.num_writers_per_node
    output_path = args.output
    seqlen = args.seqlen + 1
    wds_chunk_size = args.wds_chunk_size
    content_key = args.content_key
    if args.force_parallelism is not None:
        parallelism = args.force_parallelism
    else:
        parallelism = (num_cores * num_nodes) - (num_nodes * num_writers_per_node)
        # make sure there is room for actors
    assert parallelism > 0
    ctx = DataContext.get_current()
    ctx.use_push_based_shuffle = True
    ctx.execution_options.resource_limits.object_store_memory = float("inf")
    ray.data.DataContext.get_current().execution_options.verbose_progress = True
    start_time = time.time()

    if args.pretokenized:
        tokenizer = (lambda x: x, args.eos_overwrite, args.pad_overwrite)
    else:
        tokenizer = load_tokenizer(args.tokenizer, args.eos_overwrite, args.pad_overwrite)

    logger.info(f"Total number of keys = {len(input_paths)}")
    df = pd.DataFrame(input_paths, columns=["path"])
    ds = ray.data.from_pandas(pd.DataFrame(input_paths, columns=["path"])).repartition(parallelism)

    # dictionary with counters to keep track of the tokens for each source
    if Sources is not None:
        source_counters = {source: GlobalCounter.remote() for source in Sources}
    else:
        source_counters = None

    if args.presort:
        ds = ds.sort("path")

    ds = ds.flat_map(
        lambda x: process_keys(
            x,
            tokenizer=tokenizer,
            seqlen=seqlen,
            seed=args.seed,
            content_key=content_key,
            do_sample=args.do_sample,
            sources=Sources,
            source_counters=source_counters,
        ),
        num_cpus=args.tokenization_num_cpus,
    )
    tokenize_context_end = time.time()
    # sorting by hash is a random shuffle
    if not args.no_shuffle:
        ds = ds.map(add_hash)
        ds = ds.sort(key="hash")
    else:
        ds = ds.materialize()

    counter = GlobalCounter.remote()
    out_folder = args.output.rstrip("/")
    # first map buffer_write over rows, it will create an actor (which hopefully will be scheduled locally)
    if args.allow_imbalanced_write:
        ds = ds.map_batches(
            map_write_wds,
            batch_size=wds_chunk_size,
            fn_kwargs={
                "batch_size": wds_chunk_size,
                "folder": out_folder,
                "counter": counter,
            },
            batch_format="pandas",
        )
        ds = ds.repartition(1)
        ds = ds.sort(key="shard")
        jsonl_lines = ds.take_all()
        token_count_from_manifest = sum([x["num_sequences"] for x in jsonl_lines] * seqlen)
        write_manifest(jsonl_lines, args)
    else:
        write_status = ds.map_batches(
            buffer_write,
            fn_kwargs={
                "folder": out_folder,
                "counter": counter,
                "buffer_size": args.wds_chunk_size,
                "num_writers_per_node": num_writers_per_node,
            },
            zero_copy_batch=True,
            batch_size=args.wds_chunk_size,
            batch_format="pandas",
        ).take_all()

        # after the write is done, grab all actors of class BufferedShardWriter
        buffer_writers_names = set(
            [x.name for x in list_actors(filters=[("class_name", "=", "BufferedShardWriter"), ("state", "=", "ALIVE")])]
        )
        buffer_writers = [ray.get_actor(x) for x in buffer_writers_names]
        # flush the remaining buffers, this should be the *only* shards that are less than wds_chunk_size
        flushed_buffers = [bw._flush_buffer.remote(out_folder, counter) for bw in buffer_writers]
        tail_write_status = [ray.get(buf) for buf in flushed_buffers]
        # Grab manifests which are stored in the buffer writers
        manifests = [manifest_row for bw in buffer_writers for manifest_row in ray.get(bw.get_manifests.remote())]
        manifests_sorted = sorted(manifests, key=lambda x: x["shard"])
        token_count_from_manifest = sum([x["num_sequences"] for x in manifests_sorted] * seqlen)
        write_manifest(manifests_sorted, args)

    end_time = time.time()
    duration = end_time - start_time
    final_token_count = ray.get(counter.increment_token_count.remote(0))

    if token_count_from_manifest != final_token_count:
        logger.warning(
            f"Token count mismatch: {token_count_from_manifest} from manifest vs {final_token_count} global actor. Please run manifest generation manually via make_wds_manifest.py."
        )
        # TODO: Generate manifest automatically from the tokenized data if token count mismatch

    print("==== Token count summary ====")
    print(f"Tokenize + Shuffle script Finished in: {duration}")
    print(f"Final Token Count: {final_token_count}")
    if Sources is not None:
        for source, counter in source_counters.items():
            token_count = ray.get(counter.increment_token_count.remote(0))
            print(f"Source: {source}, Token count: {token_count}")

    print("==== Driver memory summary ====")
    maxrss = int(resource.getrusage(resource.RUSAGE_SELF).ru_maxrss * 1e3)
    print(f"max: {maxrss / 1e9}/GB")
    process = psutil.Process(os.getpid())
    rss = int(process.memory_info().rss)
    print(f"rss: {rss / 1e9}/GB")
    try:
        print(memory_summary(stats_only=True))
    except Exception:
        print("Failed to retrieve memory summary")
        print(traceback.format_exc())
    print("")


if __name__ == "__main__":
    main(sys.argv[1:])<|MERGE_RESOLUTION|>--- conflicted
+++ resolved
@@ -609,13 +609,10 @@
     parser.add_argument("--suffixes", nargs="+", default=[".json", ".jsonl", ".zst", ".zstd", ".tar", ".gz"])
     parser.add_argument("--presort", action="store_true")
     parser.add_argument("--allow_imbalanced_write", action="store_true")
-<<<<<<< HEAD
     parser.add_argument("--tokenization_num_cpus", type=int, default=1)
     parser.add_argument("--allow_duplicate_inputs", action="store_true")
-=======
     parser.add_argument("--eos_overwrite", type=int, default=None)
     parser.add_argument("--pad_overwrite", type=int, default=None)
->>>>>>> d33d1e19
 
     args = parser.parse_args(args)
     if args.do_sample:
