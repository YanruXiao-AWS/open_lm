--- conflicted
+++ resolved
@@ -11,21 +11,15 @@
 from dataclasses import dataclass
 from multiprocessing import Value
 from functools import partial
-<<<<<<< HEAD
-=======
 from itertools import islice
 
->>>>>>> 50a51b37
 import json
 import numpy as np
 import pandas as pd
 import torch
 import webdataset as wds
 from PIL import Image
-<<<<<<< HEAD
-from itertools import islice
-=======
->>>>>>> 50a51b37
+
 
 from torch.utils.data import (
     Dataset,
@@ -66,24 +60,16 @@
     return text
 
 
-<<<<<<< HEAD
 def _batched_fulldata(data, 
                       batchsize=20, 
                       collation_fn=wds.filters.default_collation_fn,
                       partial=True):
-=======
-def _batched_fulldata(data, batchsize=20, collation_fn=wds.filters.default_collation_fn, partial=True):
->>>>>>> 50a51b37
     batch = []
     first_batch = None
     for sample in data:
         if len(batch) >= batchsize:
             if first_batch == None:
-<<<<<<< HEAD
-                first_batch = batch            
-=======
                 first_batch = batch
->>>>>>> 50a51b37
             if collation_fn is not None:
                 batch = collation_fn(batch)
             yield batch
@@ -106,10 +92,7 @@
                 yield batch
                 return
 
-<<<<<<< HEAD
-=======
-
->>>>>>> 50a51b37
+
 batched_fulldata = wds.pipelinefilter(_batched_fulldata)
 
 
@@ -356,33 +339,11 @@
 
 
 class FiniteDataPipeline(wds.DataPipeline):
-<<<<<<< HEAD
-
-=======
->>>>>>> 50a51b37
+
     def __init__(self, *args, **kwargs):
         super().__init__(*args, **kwargs)
 
     def __iter__(self):
-<<<<<<< HEAD
-        """Create an iterator through the pipeline, repeating and slicing as requested.
-        
-        This differs from wds.DataPipeline since it allows for slicing even if self.repetitions = 1.
-        """
-        return islice(self.iterator(), self.nsamples)
-
-
-def get_wds_dataset(
-    args,
-    is_train,
-    epoch=0,
-    floor=True,
-    tokenizer=None,
-    data_key="json",
-    force_num_samples=None,
-    multi_epoch=False
-):  
-=======
         """Iterate through up to self.nsamples steps.
 
         Note: wds.DataPipeline.__iter__ inexplicably only limits the number of samples with self.nsamples if
@@ -407,19 +368,15 @@
         data_key: Extension for items in the webdataset tarfiles.
         force_num_samples: If not None, this is a list with the desired number of samples per source.
     """
->>>>>>> 50a51b37
     input_shards_ = args.train_data if is_train else args.val_data
 
     assert input_shards_ is not None
 
     datasets = []
     all_num_samples = []
-<<<<<<< HEAD
-    for ii, input_shards in enumerate(input_shards_): # Loop over all shards
-=======
+
     shared_epoch = SharedEpoch(epoch=epoch)  # create a shared epoch store to sync epoch to dataloader worker proc
     for ii, input_shards in enumerate(input_shards_):
->>>>>>> 50a51b37
         resampled = getattr(args, "dataset_resampled", False) and is_train
         num_shards = None
         if is_train:
@@ -459,23 +416,14 @@
 
         # at this point we have an iterator over all the shards
         # disable shuffling if sampling w/o replacement to ensure no repeat
-<<<<<<< HEAD
-        not_use_shuffle = args.disable_buffer or not resampled
-=======
         do_shuffle = resampled and not args.disable_buffer
->>>>>>> 50a51b37
         if is_train:
             if not resampled:
                 pipeline.extend(
                     [
                         detshuffle2(
-<<<<<<< HEAD
-                            bufsize=0 if not_use_shuffle else _SHARD_SHUFFLE_SIZE,
-                            initial=0 if not_use_shuffle else _SHARD_SHUFFLE_INITIAL,
-=======
                             bufsize=_SHARD_SHUFFLE_SIZE if do_shuffle else 0,
                             initial=_SHARD_SHUFFLE_INITIAL if do_shuffle else 0,
->>>>>>> 50a51b37
                             seed=args.seed,
                             epoch=shared_epoch,
                         ),
@@ -488,13 +436,8 @@
                     # at this point, we have an iterator over the shards assigned to each worker at each node
                     tarfile_to_samples_nothrow,  # wds.tarfile_to_samples(handler=log_and_continue),
                     wds.shuffle(
-<<<<<<< HEAD
-                        bufsize=0 if not_use_shuffle else _SAMPLE_SHUFFLE_SIZE,
-                        initial=0 if not_use_shuffle else _SAMPLE_SHUFFLE_INITIAL,
-=======
                         bufsize=_SAMPLE_SHUFFLE_SIZE if do_shuffle else 0,
                         initial=_SAMPLE_SHUFFLE_INITIAL if do_shuffle else 0,
->>>>>>> 50a51b37
                         rng=random.Random(args.seed + shared_epoch.get_value()) if args.seed is not None else None,
                     ),
                 ]
@@ -557,12 +500,6 @@
         total_num_samples = 0
         for ii in range(len(datasets)):
             # Calculate batches per worker, round as little as possible.
-<<<<<<< HEAD
-            num_workers = max(1, args.workers)
-            num_worker_batches = round_fn(all_num_samples[ii] / (global_batch_size * num_workers))
-            num_batches = num_worker_batches * num_workers
-            num_samples = num_batches * global_batch_size
-=======
             num_workers_per_gpu = max(1, args.workers)
             num_worker_batches = round_fn(all_num_samples[ii] / (global_batch_size * num_workers_per_gpu))
             num_batches = num_worker_batches * num_workers_per_gpu
@@ -573,7 +510,6 @@
             # safeguarded by the fact that num_worker_batches is the number of minimum worker batches.
             datasets[ii] = datasets[ii].with_epoch(num_worker_batches)
             datasets[ii].repetitions = 1
->>>>>>> 50a51b37
 
             # This forces the dataloader to take num_worker_batches steps per worker, so num_batches total.
             # Note that this internally sets num_repetitions = sys.maxsize, therefore allowing repeats. We are
